<!DOCTYPE html>
<html lang="en">
<head>
    <meta charset="UTF-8">
    <meta name="viewport" content="width=device-width, initial-scale=1.0">
    <title>Claude.md Topic Analyzer</title>
    <link rel="icon" href="{{ url_for('static', filename='favicon.svg') }}" type="image/svg+xml">
    <link rel="icon" href="{{ url_for('static', filename='favicon.ico') }}" type="image/x-icon">
    <link rel="apple-touch-icon" href="{{ url_for('static', filename='favicon.svg') }}">
    <style>
        * { box-sizing: border-box; margin: 0; padding: 0; }
        
        body {
            font-family: -apple-system, BlinkMacSystemFont, 'Segoe UI', Roboto, sans-serif;
            background: linear-gradient(135deg, #667eea 0%, #764ba2 100%);
            min-height: 100vh;
            color: #333;
        }

        .hero {
            background: linear-gradient(135deg, #2c3e50, #34495e);
            color: white;
            padding: 60px 20px;
            text-align: center;
        }

        .hero h1 {
            font-size: 3em;
            font-weight: 300;
            margin-bottom: 20px;
            text-shadow: 2px 2px 4px rgba(0,0,0,0.3);
        }

        .hero .subtitle {
            font-size: 1.3em;
            opacity: 0.9;
            margin-bottom: 40px;
            max-width: 800px;
            margin-left: auto;
            margin-right: auto;
        }

        .stats-overview {
            display: grid;
            grid-template-columns: repeat(auto-fit, minmax(200px, 1fr));
            gap: 20px;
            max-width: 800px;
            margin: 0 auto;
        }

        .stat-card {
            background: rgba(255,255,255,0.1);
            padding: 20px;
            border-radius: 10px;
            text-align: center;
            backdrop-filter: blur(10px);
        }

        .stat-number {
            font-size: 2.5em;
            font-weight: bold;
            display: block;
            color: #4fc3f7;
        }

        .stat-label {
            color: #fefefe;
            font-weight: 800;
            text-shadow: 3px 3px 6px rgba(0,0,0,1);
            margin-top: 8px;
            font-size: 1.1em;
            letter-spacing: 0.5px;
        }

        .main-content {
            max-width: 1200px;
            margin: 0 auto;
            padding: 40px 20px;
        }

        .status-section {
            background: white;
            border-radius: 12px;
            padding: 30px;
            margin-bottom: 30px;
            box-shadow: 0 4px 20px rgba(0,0,0,0.1);
            text-align: center;
        }

        .status-message {
            font-size: 1.1em;
            font-weight: 500;
            padding: 15px 25px;
            border-radius: 8px;
            margin-bottom: 20px;
            display: inline-block;
        }

        .status-success {
            background: linear-gradient(135deg, #d4edda, #c3e6cb);
            color: #155724;
            border: 1px solid #c3e6cb;
        }

        .status-warning {
            background: linear-gradient(135deg, #fff3cd, #ffeeba);
            color: #856404;
            border: 1px solid #ffeeba;
        }

        .status-error {
            background: linear-gradient(135deg, #f8d7da, #f5c6cb);
            color: #721c24;
            border: 1px solid #f5c6cb;
        }

        .view-options {
            display: grid;
            grid-template-columns: repeat(auto-fit, minmax(300px, 1fr));
            gap: 20px;
            margin: 30px 0;
        }

        .view-card {
            background: white;
            border-radius: 12px;
            padding: 25px;
            box-shadow: 0 4px 15px rgba(0,0,0,0.1);
            transition: transform 0.3s ease, box-shadow 0.3s ease;
            text-decoration: none;
            color: inherit;
        }

        .view-card:hover {
            transform: translateY(-2px);
            box-shadow: 0 8px 25px rgba(0,0,0,0.15);
            text-decoration: none;
            color: inherit;
        }

        .view-card h3 {
            color: #667eea;
            font-size: 1.4em;
            margin-bottom: 15px;
            display: flex;
            align-items: center;
            gap: 10px;
        }

        .view-card p {
            color: #666;
            line-height: 1.6;
            margin-bottom: 15px;
        }

        .view-badge {
            display: inline-block;
            background: #667eea;
            color: white;
            padding: 4px 12px;
            border-radius: 20px;
            font-size: 0.85em;
            font-weight: 500;
        }

        .visualization-section {
            background: white;
            border-radius: 12px;
            box-shadow: 0 4px 20px rgba(0,0,0,0.1);
            overflow: hidden;
            margin-top: 30px;
            display: none;
        }

        .viz-header {
            background: linear-gradient(135deg, #667eea, #764ba2);
            color: white;
            padding: 20px;
            text-align: center;
        }

        .viz-content {
            min-height: 600px;
        }

        .footer-info {
            background: rgba(255,255,255,0.9);
            border-radius: 12px;
            padding: 30px;
            margin-top: 40px;
            text-align: center;
        }

        .footer-info h3 {
            color: #2c3e50;
            margin-bottom: 15px;
        }

        .footer-links {
            display: flex;
            justify-content: center;
            gap: 20px;
            margin-top: 20px;
        }

        .footer-links a {
            color: #667eea;
            text-decoration: none;
            font-weight: 500;
            padding: 8px 16px;
            border-radius: 6px;
            transition: background 0.3s ease;
        }

        .footer-links a:hover {
            background: rgba(102, 126, 234, 0.1);
        }

        .loading-spinner {
            display: inline-block;
            width: 20px;
            height: 20px;
            border: 2px solid #f3f3f3;
            border-top: 2px solid #667eea;
            border-radius: 50%;
            animation: spin 1s linear infinite;
            margin-right: 10px;
        }

        @keyframes spin {
            0% { transform: rotate(0deg); }
            100% { transform: rotate(360deg); }
        }

        /* Tab Styles */
        .tab-container {
            background: white;
            border-radius: 12px;
            box-shadow: 0 4px 20px rgba(0,0,0,0.1);
            overflow: hidden;
            margin-top: 20px;
        }
        
        .tab-navigation {
            display: flex;
            background: #f8f9fa;
            border-bottom: 1px solid #dee2e6;
        }
        
        .tab-button {
            flex: 1;
            padding: 15px 20px;
            background: none;
            border: none;
            cursor: pointer;
            font-size: 1em;
            font-weight: 500;
            color: #6c757d;
            transition: all 0.3s ease;
            border-bottom: 3px solid transparent;
        }
        
        .tab-button:hover {
            background: #e9ecef;
            color: #495057;
        }
        
        .tab-button.active {
            background: white;
            color: #667eea;
            border-bottom-color: #667eea;
        }
        
        .tab-content {
            min-height: 500px;
        }
        
        .tab-section {
            display: none;
            animation: fadeIn 0.3s ease-in;
        }
        
        .tab-section.active {
            display: block;
        }
        
        @keyframes fadeIn {
            from { opacity: 0; transform: translateY(10px); }
            to { opacity: 1; transform: translateY(0); }
        }
        
        .content-card {
            padding: 40px;
        }
        
        .content-card h2 {
            color: #2c3e50;
            margin-bottom: 20px;
            font-size: 2em;
        }
        
        .content-card h3 {
            color: #2c3e50;
            margin: 30px 0 15px;
            font-size: 1.4em;
        }
        
        .content-card p {
            line-height: 1.6;
            color: #666;
            margin-bottom: 20px;
        }
        
        /* Stats Summary */
        .stats-summary {
            display: grid;
            grid-template-columns: repeat(auto-fit, minmax(150px, 1fr));
            gap: 20px;
            margin: 30px 0;
            padding: 20px;
            background: #f8f9fa;
            border-radius: 8px;
        }
        
        .stat-item {
            text-align: center;
        }
        
        .stat-number {
            display: block;
            font-size: 2.5em;
            font-weight: bold;
            color: #667eea;
        }
        
        .stat-label {
            color: #666;
            font-size: 0.9em;
        }
        
        /* Insights Styles */
        .insight-section {
            margin: 30px 0;
        }
        
        .strength-guide {
            display: flex;
            flex-direction: column;
            gap: 15px;
            background: #f8f9fa;
            padding: 20px;
            border-radius: 8px;
        }
        
        .strength-item {
            display: flex;
            align-items: center;
            gap: 15px;
        }
        
        .strength-bar {
            width: 60px;
            height: 8px;
            border-radius: 4px;
        }
        
        .strength-bar.high { background: #28a745; }
        .strength-bar.medium { background: #ffc107; }
        .strength-bar.low { background: #6c757d; }
        
        .pattern-grid {
            display: grid;
            grid-template-columns: repeat(auto-fit, minmax(200px, 1fr));
            gap: 15px;
            margin: 20px 0;
        }
        
        .pattern-card {
            padding: 20px;
            border-radius: 8px;
            border-left: 4px solid;
        }
        
        .pattern-card.blue { background: #e8f4f8; border-color: #2980b9; }
        .pattern-card.green { background: #f0f8e8; border-color: #27ae60; }
        .pattern-card.orange { background: #fef9e7; border-color: #f39c12; }
        .pattern-card.purple { background: #f4e8f8; border-color: #8e44ad; }
        
        .benefits-list {
            display: flex;
            flex-direction: column;
            gap: 20px;
        }
        
        .benefit-item {
            display: flex;
            align-items: flex-start;
            gap: 15px;
            padding: 20px;
            background: #f8f9fa;
            border-radius: 8px;
        }
        
        .benefit-icon {
            font-size: 1.5em;
            flex-shrink: 0;
        }
        
        /* Process Steps */
        .process-steps {
            display: flex;
            flex-direction: column;
            gap: 20px;
            margin: 30px 0;
        }
        
        .step {
            display: flex;
            align-items: flex-start;
            gap: 20px;
            padding: 20px;
            background: #f8f9fa;
            border-radius: 8px;
        }
        
        .step-number {
            width: 40px;
            height: 40px;
            background: #667eea;
            color: white;
            border-radius: 50%;
            display: flex;
            align-items: center;
            justify-content: center;
            font-weight: bold;
            flex-shrink: 0;
        }
        
        .step-content h4 {
            color: #667eea;
            margin-bottom: 8px;
        }
        
        .tech-details {
            margin-top: 40px;
            padding-top: 30px;
            border-top: 1px solid #dee2e6;
        }
        
        .tech-grid {
            display: grid;
            grid-template-columns: repeat(auto-fit, minmax(200px, 1fr));
            gap: 15px;
            margin: 20px 0;
        }
        
        .tech-item {
            padding: 15px;
            background: #f8f9fa;
            border-radius: 8px;
            text-align: center;
        }
        
        /* Topic Display Styles */
        .topic-list {
            display: flex;
            flex-direction: column;
            gap: 15px;
        }
        
        .topic-card {
            display: flex;
            align-items: center;
            padding: 20px;
            background: #f8f9fa;
            border-radius: 10px;
            border-left: 4px solid var(--topic-color);
            gap: 20px;
        }
        
        .topic-number {
            width: 40px;
            height: 40px;
            background: var(--topic-color);
            color: white;
            border-radius: 50%;
            display: flex;
            align-items: center;
            justify-content: center;
            font-weight: bold;
            flex-shrink: 0;
        }
        
        .topic-content {
            flex: 1;
        }
        
        .topic-label {
            font-size: 1.2em;
            font-weight: 600;
            color: #2c3e50;
            margin-bottom: 10px;
        }
        
        .word-tags {
            display: flex;
            flex-wrap: wrap;
            gap: 6px;
        }
        
        .word-tag {
            background: var(--topic-color);
            color: white;
            padding: 4px 8px;
            border-radius: 12px;
            font-size: 0.85em;
            font-weight: 500;
        }
        
        .topic-strength {
            font-size: 0.9em;
            color: #666;
            font-weight: bold;
        }

        @media (max-width: 768px) {
            .hero h1 { font-size: 2em; }
            .hero .subtitle { font-size: 1.1em; }
            .stats-overview { grid-template-columns: 1fr; }
            .tab-navigation { flex-direction: column; }
            .tab-button { text-align: left; }
            .content-card { padding: 20px; }
            .stats-summary { grid-template-columns: 1fr; }
            .pattern-grid { grid-template-columns: 1fr; }
            .step { flex-direction: column; text-align: center; }
            .benefit-item { flex-direction: column; text-align: center; }
        }
    </style>
</head>
<body>
    <div class="hero">
        <h1>Claude.md Topic Analyzer</h1>
        <div class="subtitle">
            Discovering patterns in Claude documentation across GitHub repositories using advanced topic modeling
        </div>
<<<<<<< HEAD
        <div class="stats-overview" id="statsGrid">
            <!-- Stats cards shown when no visualization available -->
            <div class="stat-card" id="statCard1">
                <span class="stat-number" id="fileCount">500</span>
                <div class="stat-label">Files Analyzed</div>
            </div>
            <div class="stat-card" id="statCard2">
                <span class="stat-number" id="topicCount">5</span>
                <div class="stat-label">Discovered Topics</div>
            </div>
            <div class="stat-card" id="statCard3">
                <span class="stat-number" id="vocabCount">1,000</span>
                <div class="stat-label">Unique Words</div>
            </div>
            <div class="stat-card" id="statCard4">
                <span class="stat-number" id="repoCount">500+</span>
                <div class="stat-label">GitHub Repositories</div>
=======
        
        <!-- Embedded Visualization Section -->
        <div style="background: white; border-radius: 12px; box-shadow: 0 4px 20px rgba(0,0,0,0.1); overflow: hidden; margin: 40px 20px; max-width: 1200px; margin-left: auto; margin-right: auto;">
            <div style="background: linear-gradient(135deg, #667eea, #764ba2); color: white; padding: 20px; text-align: center;">
                <h3 style="margin: 0;">Topic Visualization</h3>
            </div>
            <div style="display: grid; grid-template-columns: repeat(auto-fit, minmax(300px, 1fr)); gap: 20px; padding: 30px;">
                <div style="border-radius: 12px; box-shadow: 0 4px 15px rgba(0,0,0,0.1); overflow: hidden; transition: transform 0.2s ease;">
                    <div style="padding: 20px; color: white; font-weight: bold; font-size: 1.1em; background: linear-gradient(135deg, #e74c3c, #e74c3c88);">
                        Code Guidelines
                        <div style="height: 8px; background: rgba(255,255,255,0.3); border-radius: 4px; margin-top: 10px; overflow: hidden;">
                            <div style="height: 100%; background: rgba(255,255,255,0.8); border-radius: 4px; width: 22.3%;"></div>
                        </div>
                    </div>
                    <div style="padding: 20px; background: white;">
                        <strong>Top Words:</strong>
                        <div style="display: flex; flex-wrap: wrap; gap: 8px; margin-top: 15px;">
                            <span style="background: #f8f9fa; border: 1px solid #e9ecef; padding: 4px 8px; border-radius: 6px; font-size: 0.85em; color: #495057;">event</span>
                            <span style="background: #f8f9fa; border: 1px solid #e9ecef; padding: 4px 8px; border-radius: 6px; font-size: 0.85em; color: #495057;">state</span>
                            <span style="background: #f8f9fa; border: 1px solid #e9ecef; padding: 4px 8px; border-radius: 6px; font-size: 0.85em; color: #495057;">def</span>
                            <span style="background: #f8f9fa; border: 1px solid #e9ecef; padding: 4px 8px; border-radius: 6px; font-size: 0.85em; color: #495057;">function</span>
                            <span style="background: #f8f9fa; border: 1px solid #e9ecef; padding: 4px 8px; border-radius: 6px; font-size: 0.85em; color: #495057;">job</span>
                            <span style="background: #f8f9fa; border: 1px solid #e9ecef; padding: 4px 8px; border-radius: 6px; font-size: 0.85em; color: #495057;">end</span>
                            <span style="background: #f8f9fa; border: 1px solid #e9ecef; padding: 4px 8px; border-radius: 6px; font-size: 0.85em; color: #495057;">error</span>
                            <span style="background: #f8f9fa; border: 1px solid #e9ecef; padding: 4px 8px; border-radius: 6px; font-size: 0.85em; color: #495057;">process</span>
                            <span style="background: #f8f9fa; border: 1px solid #e9ecef; padding: 4px 8px; border-radius: 6px; font-size: 0.85em; color: #495057;">return</span>
                            <span style="background: #f8f9fa; border: 1px solid #e9ecef; padding: 4px 8px; border-radius: 6px; font-size: 0.85em; color: #495057;">step</span>
                        </div>
                    </div>
                </div>

                <div style="border-radius: 12px; box-shadow: 0 4px 15px rgba(0,0,0,0.1); overflow: hidden; transition: transform 0.2s ease;">
                    <div style="padding: 20px; color: white; font-weight: bold; font-size: 1.1em; background: linear-gradient(135deg, #3498db, #3498db88);">
                        General
                        <div style="height: 8px; background: rgba(255,255,255,0.3); border-radius: 4px; margin-top: 10px; overflow: hidden;">
                            <div style="height: 100%; background: rgba(255,255,255,0.8); border-radius: 4px; width: 50%;"></div>
                        </div>
                    </div>
                    <div style="padding: 20px; background: white;">
                        <strong>Top Words:</strong>
                        <div style="display: flex; flex-wrap: wrap; gap: 8px; margin-top: 15px;">
                            <span style="background: #f8f9fa; border: 1px solid #e9ecef; padding: 4px 8px; border-radius: 6px; font-size: 0.85em; color: #495057;">return</span>
                            <span style="background: #f8f9fa; border: 1px solid #e9ecef; padding: 4px 8px; border-radius: 6px; font-size: 0.85em; color: #495057;">error</span>
                            <span style="background: #f8f9fa; border: 1px solid #e9ecef; padding: 4px 8px; border-radius: 6px; font-size: 0.85em; color: #495057;">python</span>
                            <span style="background: #f8f9fa; border: 1px solid #e9ecef; padding: 4px 8px; border-radius: 6px; font-size: 0.85em; color: #495057;">validation</span>
                            <span style="background: #f8f9fa; border: 1px solid #e9ecef; padding: 4px 8px; border-radius: 6px; font-size: 0.85em; color: #495057;">string</span>
                            <span style="background: #f8f9fa; border: 1px solid #e9ecef; padding: 4px 8px; border-radius: 6px; font-size: 0.85em; color: #495057;">integration</span>
                            <span style="background: #f8f9fa; border: 1px solid #e9ecef; padding: 4px 8px; border-radius: 6px; font-size: 0.85em; color: #495057;">api</span>
                            <span style="background: #f8f9fa; border: 1px solid #e9ecef; padding: 4px 8px; border-radius: 6px; font-size: 0.85em; color: #495057;">json</span>
                            <span style="background: #f8f9fa; border: 1px solid #e9ecef; padding: 4px 8px; border-radius: 6px; font-size: 0.85em; color: #495057;">performance</span>
                            <span style="background: #f8f9fa; border: 1px solid #e9ecef; padding: 4px 8px; border-radius: 6px; font-size: 0.85em; color: #495057;">err</span>
                        </div>
                    </div>
                </div>

                <div style="border-radius: 12px; box-shadow: 0 4px 15px rgba(0,0,0,0.1); overflow: hidden; transition: transform 0.2s ease;">
                    <div style="padding: 20px; color: white; font-weight: bold; font-size: 1.1em; background: linear-gradient(135deg, #2ecc71, #2ecc7188);">
                        Frontend Development
                        <div style="height: 8px; background: rgba(255,255,255,0.3); border-radius: 4px; margin-top: 10px; overflow: hidden;">
                            <div style="height: 100%; background: rgba(255,255,255,0.8); border-radius: 4px; width: 74.6%;"></div>
                        </div>
                    </div>
                    <div style="padding: 20px; background: white;">
                        <strong>Top Words:</strong>
                        <div style="display: flex; flex-wrap: wrap; gap: 8px; margin-top: 15px;">
                            <span style="background: #f8f9fa; border: 1px solid #e9ecef; padding: 4px 8px; border-radius: 6px; font-size: 0.85em; color: #495057;">npm</span>
                            <span style="background: #f8f9fa; border: 1px solid #e9ecef; padding: 4px 8px; border-radius: 6px; font-size: 0.85em; color: #495057;">typescript</span>
                            <span style="background: #f8f9fa; border: 1px solid #e9ecef; padding: 4px 8px; border-radius: 6px; font-size: 0.85em; color: #495057;">api</span>
                            <span style="background: #f8f9fa; border: 1px solid #e9ecef; padding: 4px 8px; border-radius: 6px; font-size: 0.85em; color: #495057;">react</span>
                            <span style="background: #f8f9fa; border: 1px solid #e9ecef; padding: 4px 8px; border-radius: 6px; font-size: 0.85em; color: #495057;">page</span>
                            <span style="background: #f8f9fa; border: 1px solid #e9ecef; padding: 4px 8px; border-radius: 6px; font-size: 0.85em; color: #495057;">const</span>
                            <span style="background: #f8f9fa; border: 1px solid #e9ecef; padding: 4px 8px; border-radius: 6px; font-size: 0.85em; color: #495057;">server</span>
                            <span style="background: #f8f9fa; border: 1px solid #e9ecef; padding: 4px 8px; border-radius: 6px; font-size: 0.85em; color: #495057;">error</span>
                            <span style="background: #f8f9fa; border: 1px solid #e9ecef; padding: 4px 8px; border-radius: 6px; font-size: 0.85em; color: #495057;">app</span>
                            <span style="background: #f8f9fa; border: 1px solid #e9ecef; padding: 4px 8px; border-radius: 6px; font-size: 0.85em; color: #495057;">state</span>
                        </div>
                    </div>
                </div>

                <div style="border-radius: 12px; box-shadow: 0 4px 15px rgba(0,0,0,0.1); overflow: hidden; transition: transform 0.2s ease;">
                    <div style="padding: 20px; color: white; font-weight: bold; font-size: 1.1em; background: linear-gradient(135deg, #f39c12, #f39c1288);">
                        Backend Services
                        <div style="height: 8px; background: rgba(255,255,255,0.3); border-radius: 4px; margin-top: 10px; overflow: hidden;">
                            <div style="height: 100%; background: rgba(255,255,255,0.8); border-radius: 4px; width: 100%;"></div>
                        </div>
                    </div>
                    <div style="padding: 20px; background: white;">
                        <strong>Top Words:</strong>
                        <div style="display: flex; flex-wrap: wrap; gap: 8px; margin-top: 15px;">
                            <span style="background: #f8f9fa; border: 1px solid #e9ecef; padding: 4px 8px; border-radius: 6px; font-size: 0.85em; color: #495057;">api</span>
                            <span style="background: #f8f9fa; border: 1px solid #e9ecef; padding: 4px 8px; border-radius: 6px; font-size: 0.85em; color: #495057;">management</span>
                            <span style="background: #f8f9fa; border: 1px solid #e9ecef; padding: 4px 8px; border-radius: 6px; font-size: 0.85em; color: #495057;">server</span>
                            <span style="background: #f8f9fa; border: 1px solid #e9ecef; padding: 4px 8px; border-radius: 6px; font-size: 0.85em; color: #495057;">integration</span>
                            <span style="background: #f8f9fa; border: 1px solid #e9ecef; padding: 4px 8px; border-radius: 6px; font-size: 0.85em; color: #495057;">environment</span>
                            <span style="background: #f8f9fa; border: 1px solid #e9ecef; padding: 4px 8px; border-radius: 6px; font-size: 0.85em; color: #495057;">database</span>
                            <span style="background: #f8f9fa; border: 1px solid #e9ecef; padding: 4px 8px; border-radius: 6px; font-size: 0.85em; color: #495057;">tool</span>
                            <span style="background: #f8f9fa; border: 1px solid #e9ecef; padding: 4px 8px; border-radius: 6px; font-size: 0.85em; color: #495057;">python</span>
                            <span style="background: #f8f9fa; border: 1px solid #e9ecef; padding: 4px 8px; border-radius: 6px; font-size: 0.85em; color: #495057;">check</span>
                            <span style="background: #f8f9fa; border: 1px solid #e9ecef; padding: 4px 8px; border-radius: 6px; font-size: 0.85em; color: #495057;">operation</span>
                        </div>
                    </div>
                </div>

                <div style="border-radius: 12px; box-shadow: 0 4px 15px rgba(0,0,0,0.1); overflow: hidden; transition: transform 0.2s ease;">
                    <div style="padding: 20px; color: white; font-weight: bold; font-size: 1.1em; background: linear-gradient(135deg, #9b59b6, #9b59b688);">
                        Task & Implementation
                        <div style="height: 8px; background: rgba(255,255,255,0.3); border-radius: 4px; margin-top: 10px; overflow: hidden;">
                            <div style="height: 100%; background: rgba(255,255,255,0.8); border-radius: 4px; width: 59.9%;"></div>
                        </div>
                    </div>
                    <div style="padding: 20px; background: white;">
                        <strong>Top Words:</strong>
                        <div style="display: flex; flex-wrap: wrap; gap: 8px; margin-top: 15px;">
                            <span style="background: #f8f9fa; border: 1px solid #e9ecef; padding: 4px 8px; border-radius: 6px; font-size: 0.85em; color: #495057;">task</span>
                            <span style="background: #f8f9fa; border: 1px solid #e9ecef; padding: 4px 8px; border-radius: 6px; font-size: 0.85em; color: #495057;">implementation</span>
                            <span style="background: #f8f9fa; border: 1px solid #e9ecef; padding: 4px 8px; border-radius: 6px; font-size: 0.85em; color: #495057;">div</span>
                            <span style="background: #f8f9fa; border: 1px solid #e9ecef; padding: 4px 8px; border-radius: 6px; font-size: 0.85em; color: #495057;">create</span>
                            <span style="background: #f8f9fa; border: 1px solid #e9ecef; padding: 4px 8px; border-radius: 6px; font-size: 0.85em; color: #495057;">context</span>
                            <span style="background: #f8f9fa; border: 1px solid #e9ecef; padding: 4px 8px; border-radius: 6px; font-size: 0.85em; color: #495057;">user</span>
                            <span style="background: #f8f9fa; border: 1px solid #e9ecef; padding: 4px 8px; border-radius: 6px; font-size: 0.85em; color: #495057;">documentation</span>
                            <span style="background: #f8f9fa; border: 1px solid #e9ecef; padding: 4px 8px; border-radius: 6px; font-size: 0.85em; color: #495057;">content</span>
                            <span style="background: #f8f9fa; border: 1px solid #e9ecef; padding: 4px 8px; border-radius: 6px; font-size: 0.85em; color: #495057;">example</span>
                            <span style="background: #f8f9fa; border: 1px solid #e9ecef; padding: 4px 8px; border-radius: 6px; font-size: 0.85em; color: #495057;">section</span>
                        </div>
                    </div>
                </div>
>>>>>>> db04a503
            </div>
            
            <!-- Visualization shown when available -->
            <div class="topic-visualization" id="topicVisualization" style="display: none; width: 100%;">
                <div id="visualizationContent" style="width: 100%; min-height: 300px;">
                    <!-- Visualization content will be loaded here -->
                </div>
            </div>
        </div>
    </div>

    <div class="main-content">

        <!-- Navigation Tabs -->
        <div class="tab-container" id="tabContainer" style="display: none;">
            <div class="tab-navigation">
                <button class="tab-button active" onclick="showTab('overview')">📊 Overview</button>
                <button class="tab-button" onclick="showTab('topics')">🔍 Topics</button>
                <button class="tab-button" onclick="showTab('insights')">🎯 Insights</button>
                <button class="tab-button" onclick="showTab('how-it-works')">📖 How It Works</button>
            </div>

            <!-- Tab Content -->
            <div class="tab-content">
                <!-- Overview Tab -->
                <div id="overview-tab" class="tab-section active">
                    <div class="content-card">
                        <h2>📊 What Are These Topics?</h2>
                        <p>Each topic represents a common theme found across Claude.md files from GitHub repositories. The analysis uses machine learning to discover patterns in how developers document and configure Claude across different projects.</p>
                        
                        <div class="stats-summary">
                            <div class="stat-item">
                                <span class="stat-number" id="overview-files">500</span>
                                <span class="stat-label">Files Analyzed</span>
                            </div>
                            <div class="stat-item">
                                <span class="stat-number" id="overview-topics">5</span>
                                <span class="stat-label">Topics Found</span>
                            </div>
                            <div class="stat-item">
                                <span class="stat-number" id="overview-words">1,000</span>
                                <span class="stat-label">Unique Terms</span>
                            </div>
                        </div>
                        
                        <p><strong>Next:</strong> Click the "🔍 Topics" tab to see the discovered patterns, or jump to "🎯 Insights" to understand what they mean for your projects.</p>
                    </div>
                </div>

                <!-- Topics Tab -->
                <div id="topics-tab" class="tab-section">
                    <div class="content-card">
                        <h2>🔍 Discovered Topics</h2>
                        <p style="margin-bottom: 30px;">Here are the main themes discovered across Claude.md files. Each topic shows the most characteristic words and their relative strength in the dataset.</p>
                        
                        <div id="topicsContainer">
                            <!-- Topics will be loaded here -->
                            <div class="loading-message">
                                <p>Loading topics...</p>
                            </div>
                        </div>
                    </div>
                </div>

                <!-- Insights Tab -->
                <div id="insights-tab" class="tab-section">
                    <div class="content-card">
                        <h2>🎯 What This Reveals</h2>
                        
                        <div class="insight-section">
                            <h3>📏 Understanding Topic Strength</h3>
                            <div class="strength-guide">
                                <div class="strength-item">
                                    <span class="strength-bar high"></span>
                                    <strong>High (80%+):</strong> Nearly universal practices
                                </div>
                                <div class="strength-item">
                                    <span class="strength-bar medium"></span>
                                    <strong>Medium (50-79%):</strong> Common patterns
                                </div>
                                <div class="strength-item">
                                    <span class="strength-bar low"></span>
                                    <strong>Low (20-49%):</strong> Specialized approaches
                                </div>
                            </div>
                        </div>

                        <div class="insight-section">
                            <h3>🔍 Common Patterns</h3>
                            <div class="pattern-grid">
                                <div class="pattern-card blue">
                                    <strong>AI Instructions</strong>
                                    <p>System prompts and behavioral configuration</p>
                                </div>
                                <div class="pattern-card green">
                                    <strong>Project Structure</strong>
                                    <p>Codebase organization and file understanding</p>
                                </div>
                                <div class="pattern-card orange">
                                    <strong>Code Quality</strong>
                                    <p>Standards and consistency guidelines</p>
                                </div>
                                <div class="pattern-card purple">
                                    <strong>Documentation</strong>
                                    <p>Team usage and integration patterns</p>
                                </div>
                            </div>
                        </div>

                        <div class="insight-section">
                            <h3>💡 For Your Projects</h3>
                            <div class="benefits-list">
                                <div class="benefit-item">
                                    <span class="benefit-icon">📊</span>
                                    <div>
                                        <strong>Industry Standards</strong>
                                        <p>See what most developers include in Claude documentation</p>
                                    </div>
                                </div>
                                <div class="benefit-item">
                                    <span class="benefit-icon">✅</span>
                                    <div>
                                        <strong>Best Practices</strong>
                                        <p>Identify approaches that work across many projects</p>
                                    </div>
                                </div>
                                <div class="benefit-item">
                                    <span class="benefit-icon">🔍</span>
                                    <div>
                                        <strong>Find Gaps</strong>
                                        <p>Discover what your Claude.md might be missing</p>
                                    </div>
                                </div>
                            </div>
                        </div>
                    </div>
                </div>

                <!-- How It Works Tab -->
                <div id="how-it-works-tab" class="tab-section">
                    <div class="content-card">
                        <h2>📖 How It Works</h2>
                        
                        <div class="process-steps">
                            <div class="step">
                                <div class="step-number">1</div>
                                <div class="step-content">
                                    <h4>Data Collection</h4>
                                    <p>Searches GitHub for claude.md files using the API, collecting up to 500 files from public repositories while respecting rate limits.</p>
                                </div>
                            </div>
                            
                            <div class="step">
                                <div class="step-number">2</div>
                                <div class="step-content">
                                    <h4>Text Processing</h4>
                                    <p>Uses NLTK for tokenization, removes stopwords, and applies lemmatization to create a clean vocabulary of meaningful terms.</p>
                                </div>
                            </div>
                            
                            <div class="step">
                                <div class="step-number">3</div>
                                <div class="step-content">
                                    <h4>Topic Modeling</h4>
                                    <p>Implements Latent Dirichlet Allocation (LDA) with scikit-learn to discover hidden topics and word patterns.</p>
                                </div>
                            </div>
                            
                            <div class="step">
                                <div class="step-number">4</div>
                                <div class="step-content">
                                    <h4>Visualization</h4>
                                    <p>Generates clean, responsive displays showing topics with important words, strengths, and semantic labels.</p>
                                </div>
                            </div>
                        </div>
                        
                        <div class="tech-details">
                            <h3>🛠 Technical Details</h3>
                            <div class="tech-grid">
                                <div class="tech-item">
                                    <strong>Algorithm:</strong> Latent Dirichlet Allocation
                                </div>
                                <div class="tech-item">
                                    <strong>Library:</strong> scikit-learn + NLTK
                                </div>
                                <div class="tech-item">
                                    <strong>Data Source:</strong> GitHub Public Repositories
                                </div>
                                <div class="tech-item">
                                    <strong>Update Schedule:</strong> Daily at 3 AM GMT
                                </div>
                            </div>
                        </div>
                    </div>
                </div>
            </div>
        </div>

        <!-- Analysis Status -->
        <div class="status-section" style="margin-top: 40px;">
            <div id="status-message" class="status-message status-warning">
                <div class="loading-spinner"></div>
                Loading analysis results...
            </div>
            <!-- Development/Testing only button -->
            {% if debug_mode %}
            <div style="margin-top: 20px;">
                <button id="runAnalysisBtn" onclick="triggerAnalysis()" style="background: #667eea; color: white; border: none; padding: 12px 24px; border-radius: 8px; font-size: 1em; cursor: pointer; transition: all 0.3s ease;" onmouseover="this.style.background='#5a67d8'" onmouseout="this.style.background='#667eea'">
                    Run Analysis Now (Dev Only)
                </button>
            </div>
            {% endif %}
        </div>

        <div class="footer-info">
            <p style="margin-top: 20px; font-size: 0.9em; color: #666;">
                <strong>Privacy Notice:</strong> No data is stored. All analysis is performed in memory and temporary files are cleaned up after processing.
            </p>
        </div>
    </div>

    <script>
        let analysisData = null;

        // Tab switching functionality
        function showTab(tabName) {
            // Hide all tab sections
            const sections = document.querySelectorAll('.tab-section');
            sections.forEach(section => section.classList.remove('active'));
            
            // Show selected tab section
            const activeSection = document.getElementById(tabName + '-tab');
            if (activeSection) {
                activeSection.classList.add('active');
            }
            
            // Update tab button states
            const buttons = document.querySelectorAll('.tab-button');
            buttons.forEach(button => button.classList.remove('active'));
            
            // Find and activate the clicked button
            const activeButton = Array.from(buttons).find(button => 
                button.textContent.includes(getTabIcon(tabName))
            );
            if (activeButton) {
                activeButton.classList.add('active');
            }
        }

        function getTabIcon(tabName) {
            const icons = {
                'overview': '📊',
                'topics': '🔍',
                'insights': '🎯',
                'how-it-works': '📖'
            };
            return icons[tabName] || '';
        }

        async function loadTopicsIntoTab() {
            try {
                const response = await fetch('/visualization');
                if (response.ok) {
                    const htmlContent = await response.text();
                    
                    if (htmlContent && htmlContent.includes('topic-card')) {
                        // Parse the visualization HTML
                        const parser = new DOMParser();
                        const doc = parser.parseFromString(htmlContent, 'text/html');
                        const topicsList = doc.querySelector('.topics-list');
                        
                        if (topicsList) {
                            // Load topics into the Topics tab
                            const container = document.getElementById('topicsContainer');
                            if (container) {
                                container.innerHTML = topicsList.outerHTML;
                            }
                            
                            // Show the tab container
                            document.getElementById('tabContainer').style.display = 'block';
                            console.log('Topics loaded successfully');
                            return true;
                        }
                    }
                }
            } catch (error) {
                console.error('Error loading topics:', error);
            }
            return false;
        }

        async function checkAnalysisStatus() {
            const statusDiv = document.getElementById('status-message');
            
            try {
                // First check if we have recent analysis results without triggering new analysis
                const response = await fetch('/analyze', { method: 'GET' });
                const data = await response.json();
                analysisData = data;
                
                // Update status message
                statusDiv.innerHTML = data.message;
                statusDiv.className = 'status-message';
                
                if (data.status === 'success') {
                    statusDiv.classList.add('status-success');
                    
                    // Load statistics if available
                    await loadStatistics();
                    
                    // Load topics and show tabs
                    const topicsLoaded = await loadTopicsIntoTab();
                    if (topicsLoaded) {
                        console.log('Analysis complete, showing tabs');
                    }
                    
                } else if (data.status === 'warning') {
                    statusDiv.classList.add('status-warning');
                    statusDiv.innerHTML = '<div class="loading-spinner"></div>' + data.message;
                    
                    // If analysis is running, poll for updates
                    if (data.message.includes('running') || data.message.includes('started')) {
                        setTimeout(checkAnalysisStatus, 15000); // Check again in 15 seconds
                    }
                    
                } else {
                    statusDiv.classList.add('status-error');
                }
            } catch (error) {
                console.error('Error during analysis:', error);
                statusDiv.innerHTML = 'Connection error. Please refresh the page.';
                statusDiv.className = 'status-message status-error';
            }
        }

        async function loadStatistics() {
            try {
                const response = await fetch('/api/topics-3d');
                const data = await response.json();
                
                if (data && data.metadata) {
                    document.getElementById('fileCount').textContent = data.metadata.total_documents.toLocaleString();
                    document.getElementById('topicCount').textContent = data.metadata.topics_discovered;
                    document.getElementById('vocabCount').textContent = data.metadata.vocabulary_size.toLocaleString();
                } else {
                    // Fallback to hardcoded values from the embedded visualization
                    document.getElementById('fileCount').textContent = '500';
                    document.getElementById('topicCount').textContent = '5';
                    document.getElementById('vocabCount').textContent = '77';
                }
            } catch (error) {
                console.error('Error loading statistics:', error);
                // Fallback to hardcoded values from the embedded visualization
                document.getElementById('fileCount').textContent = '500';
                document.getElementById('topicCount').textContent = '5';
                document.getElementById('vocabCount').textContent = '77';
            }
        }

        async function triggerAnalysis() {
            const button = document.getElementById('runAnalysisBtn');
            const statusDiv = document.getElementById('status-message');
            
            button.disabled = true;
            button.textContent = 'Starting Analysis...';
            button.style.background = '#666';
            
            try {
                const response = await fetch('/analyze', { method: 'POST' });
                const data = await response.json();
                
                statusDiv.innerHTML = data.message;
                statusDiv.className = 'status-message status-' + data.status;
                
                if (data.status === 'warning' && data.message.includes('started')) {
                    // Poll for updates every 15 seconds
                    setTimeout(checkAnalysisStatus, 15000);
                }
                
            } catch (error) {
                console.error('Error triggering analysis:', error);
                statusDiv.innerHTML = 'Error starting analysis. Please try again.';
                statusDiv.className = 'status-message status-error';
            } finally {
                button.disabled = false;
                button.textContent = 'Run Analysis Now';
                button.style.background = '#667eea';
            }
        }

        // Simplified - just try to load tabs on page load
        async function checkForVisualization() {
            await loadTopicsIntoTab();
        }

        function createHeroVisualization(content) {
            return `
                <div style="background: rgba(255,255,255,0.1); border-radius: 12px; padding: 25px; backdrop-filter: blur(10px); color: white;">
                    <div style="text-align: center; margin-bottom: 20px;">
                        <h3 style="color: #4fc3f7; font-size: 1.4em; margin-bottom: 10px;">Topic Analysis Results</h3>
                        <p style="opacity: 0.9;">Discovered patterns from Claude.md files</p>
                    </div>
                    <div id="adaptedContent" style="color: #333;">
                        ${content}
                    </div>
                </div>
                <style>
                    #adaptedContent .container { max-width: none; margin: 0; padding: 0; }
                    #adaptedContent .header { display: none; }
                    #adaptedContent .stats { display: none; }
                    #adaptedContent .topics-grid { 
                        display: grid; 
                        grid-template-columns: repeat(auto-fit, minmax(200px, 1fr)); 
                        gap: 15px; 
                        margin: 0;
                        padding: 0 10px;
                    }
                    #adaptedContent .topic-card { 
                        background: rgba(255,255,255,0.95); 
                        border-radius: 8px; 
                        padding: 15px; 
                        box-shadow: 0 2px 8px rgba(0,0,0,0.1);
                        margin: 0;
                    }
                    #adaptedContent .topic-title { 
                        font-size: 1.1em; 
                        color: #2c3e50; 
                        margin-bottom: 10px;
                    }
                    #adaptedContent .word-tag { 
                        background: linear-gradient(135deg, #667eea, #764ba2); 
                        color: white; 
                        padding: 4px 8px; 
                        border-radius: 12px; 
                        font-size: 0.8em; 
                        margin: 2px;
                    }
                    #adaptedContent .topic-strength {
                        background: rgba(102, 126, 234, 0.1);
                        border-radius: 4px;
                        padding: 8px;
                        margin-top: 10px;
                        font-size: 0.8em;
                    }
                    
                    /* Mobile responsive styles for hero visualization */
                    @media (max-width: 768px) {
                        #adaptedContent .topics-grid {
                            grid-template-columns: 1fr;
                            gap: 10px;
                            padding: 0 5px;
                        }
                        #adaptedContent .topic-card {
                            padding: 10px;
                        }
                    }
                    
                    @media (max-width: 480px) {
                        #adaptedContent .topics-grid {
                            grid-template-columns: 1fr;
                            gap: 8px;
                            padding: 0;
                        }
                        #adaptedContent .word-tag {
                            font-size: 0.7em !important;
                            padding: 2px 6px !important;
                        }
                    }
                </style>
            `;
        }


        // Check analysis status when page loads (without triggering new analysis)
        window.addEventListener('DOMContentLoaded', function() {
            checkAnalysisStatus();
            loadStatistics();
            checkForVisualization();
        });
    </script>
</body>
</html><|MERGE_RESOLUTION|>--- conflicted
+++ resolved
@@ -64,12 +64,8 @@
         }
 
         .stat-label {
-            color: #fefefe;
-            font-weight: 800;
-            text-shadow: 3px 3px 6px rgba(0,0,0,1);
+            opacity: 0.8;
             margin-top: 8px;
-            font-size: 1.1em;
-            letter-spacing: 0.5px;
         }
 
         .main-content {
@@ -232,308 +228,12 @@
             100% { transform: rotate(360deg); }
         }
 
-        /* Tab Styles */
-        .tab-container {
-            background: white;
-            border-radius: 12px;
-            box-shadow: 0 4px 20px rgba(0,0,0,0.1);
-            overflow: hidden;
-            margin-top: 20px;
-        }
-        
-        .tab-navigation {
-            display: flex;
-            background: #f8f9fa;
-            border-bottom: 1px solid #dee2e6;
-        }
-        
-        .tab-button {
-            flex: 1;
-            padding: 15px 20px;
-            background: none;
-            border: none;
-            cursor: pointer;
-            font-size: 1em;
-            font-weight: 500;
-            color: #6c757d;
-            transition: all 0.3s ease;
-            border-bottom: 3px solid transparent;
-        }
-        
-        .tab-button:hover {
-            background: #e9ecef;
-            color: #495057;
-        }
-        
-        .tab-button.active {
-            background: white;
-            color: #667eea;
-            border-bottom-color: #667eea;
-        }
-        
-        .tab-content {
-            min-height: 500px;
-        }
-        
-        .tab-section {
-            display: none;
-            animation: fadeIn 0.3s ease-in;
-        }
-        
-        .tab-section.active {
-            display: block;
-        }
-        
-        @keyframes fadeIn {
-            from { opacity: 0; transform: translateY(10px); }
-            to { opacity: 1; transform: translateY(0); }
-        }
-        
-        .content-card {
-            padding: 40px;
-        }
-        
-        .content-card h2 {
-            color: #2c3e50;
-            margin-bottom: 20px;
-            font-size: 2em;
-        }
-        
-        .content-card h3 {
-            color: #2c3e50;
-            margin: 30px 0 15px;
-            font-size: 1.4em;
-        }
-        
-        .content-card p {
-            line-height: 1.6;
-            color: #666;
-            margin-bottom: 20px;
-        }
-        
-        /* Stats Summary */
-        .stats-summary {
-            display: grid;
-            grid-template-columns: repeat(auto-fit, minmax(150px, 1fr));
-            gap: 20px;
-            margin: 30px 0;
-            padding: 20px;
-            background: #f8f9fa;
-            border-radius: 8px;
-        }
-        
-        .stat-item {
-            text-align: center;
-        }
-        
-        .stat-number {
-            display: block;
-            font-size: 2.5em;
-            font-weight: bold;
-            color: #667eea;
-        }
-        
-        .stat-label {
-            color: #666;
-            font-size: 0.9em;
-        }
-        
-        /* Insights Styles */
-        .insight-section {
-            margin: 30px 0;
-        }
-        
-        .strength-guide {
-            display: flex;
-            flex-direction: column;
-            gap: 15px;
-            background: #f8f9fa;
-            padding: 20px;
-            border-radius: 8px;
-        }
-        
-        .strength-item {
-            display: flex;
-            align-items: center;
-            gap: 15px;
-        }
-        
-        .strength-bar {
-            width: 60px;
-            height: 8px;
-            border-radius: 4px;
-        }
-        
-        .strength-bar.high { background: #28a745; }
-        .strength-bar.medium { background: #ffc107; }
-        .strength-bar.low { background: #6c757d; }
-        
-        .pattern-grid {
-            display: grid;
-            grid-template-columns: repeat(auto-fit, minmax(200px, 1fr));
-            gap: 15px;
-            margin: 20px 0;
-        }
-        
-        .pattern-card {
-            padding: 20px;
-            border-radius: 8px;
-            border-left: 4px solid;
-        }
-        
-        .pattern-card.blue { background: #e8f4f8; border-color: #2980b9; }
-        .pattern-card.green { background: #f0f8e8; border-color: #27ae60; }
-        .pattern-card.orange { background: #fef9e7; border-color: #f39c12; }
-        .pattern-card.purple { background: #f4e8f8; border-color: #8e44ad; }
-        
-        .benefits-list {
-            display: flex;
-            flex-direction: column;
-            gap: 20px;
-        }
-        
-        .benefit-item {
-            display: flex;
-            align-items: flex-start;
-            gap: 15px;
-            padding: 20px;
-            background: #f8f9fa;
-            border-radius: 8px;
-        }
-        
-        .benefit-icon {
-            font-size: 1.5em;
-            flex-shrink: 0;
-        }
-        
-        /* Process Steps */
-        .process-steps {
-            display: flex;
-            flex-direction: column;
-            gap: 20px;
-            margin: 30px 0;
-        }
-        
-        .step {
-            display: flex;
-            align-items: flex-start;
-            gap: 20px;
-            padding: 20px;
-            background: #f8f9fa;
-            border-radius: 8px;
-        }
-        
-        .step-number {
-            width: 40px;
-            height: 40px;
-            background: #667eea;
-            color: white;
-            border-radius: 50%;
-            display: flex;
-            align-items: center;
-            justify-content: center;
-            font-weight: bold;
-            flex-shrink: 0;
-        }
-        
-        .step-content h4 {
-            color: #667eea;
-            margin-bottom: 8px;
-        }
-        
-        .tech-details {
-            margin-top: 40px;
-            padding-top: 30px;
-            border-top: 1px solid #dee2e6;
-        }
-        
-        .tech-grid {
-            display: grid;
-            grid-template-columns: repeat(auto-fit, minmax(200px, 1fr));
-            gap: 15px;
-            margin: 20px 0;
-        }
-        
-        .tech-item {
-            padding: 15px;
-            background: #f8f9fa;
-            border-radius: 8px;
-            text-align: center;
-        }
-        
-        /* Topic Display Styles */
-        .topic-list {
-            display: flex;
-            flex-direction: column;
-            gap: 15px;
-        }
-        
-        .topic-card {
-            display: flex;
-            align-items: center;
-            padding: 20px;
-            background: #f8f9fa;
-            border-radius: 10px;
-            border-left: 4px solid var(--topic-color);
-            gap: 20px;
-        }
-        
-        .topic-number {
-            width: 40px;
-            height: 40px;
-            background: var(--topic-color);
-            color: white;
-            border-radius: 50%;
-            display: flex;
-            align-items: center;
-            justify-content: center;
-            font-weight: bold;
-            flex-shrink: 0;
-        }
-        
-        .topic-content {
-            flex: 1;
-        }
-        
-        .topic-label {
-            font-size: 1.2em;
-            font-weight: 600;
-            color: #2c3e50;
-            margin-bottom: 10px;
-        }
-        
-        .word-tags {
-            display: flex;
-            flex-wrap: wrap;
-            gap: 6px;
-        }
-        
-        .word-tag {
-            background: var(--topic-color);
-            color: white;
-            padding: 4px 8px;
-            border-radius: 12px;
-            font-size: 0.85em;
-            font-weight: 500;
-        }
-        
-        .topic-strength {
-            font-size: 0.9em;
-            color: #666;
-            font-weight: bold;
-        }
-
         @media (max-width: 768px) {
             .hero h1 { font-size: 2em; }
             .hero .subtitle { font-size: 1.1em; }
             .stats-overview { grid-template-columns: 1fr; }
-            .tab-navigation { flex-direction: column; }
-            .tab-button { text-align: left; }
-            .content-card { padding: 20px; }
-            .stats-summary { grid-template-columns: 1fr; }
-            .pattern-grid { grid-template-columns: 1fr; }
-            .step { flex-direction: column; text-align: center; }
-            .benefit-item { flex-direction: column; text-align: center; }
+            .view-options { grid-template-columns: 1fr; }
+            .footer-links { flex-direction: column; gap: 10px; }
         }
     </style>
 </head>
@@ -543,25 +243,6 @@
         <div class="subtitle">
             Discovering patterns in Claude documentation across GitHub repositories using advanced topic modeling
         </div>
-<<<<<<< HEAD
-        <div class="stats-overview" id="statsGrid">
-            <!-- Stats cards shown when no visualization available -->
-            <div class="stat-card" id="statCard1">
-                <span class="stat-number" id="fileCount">500</span>
-                <div class="stat-label">Files Analyzed</div>
-            </div>
-            <div class="stat-card" id="statCard2">
-                <span class="stat-number" id="topicCount">5</span>
-                <div class="stat-label">Discovered Topics</div>
-            </div>
-            <div class="stat-card" id="statCard3">
-                <span class="stat-number" id="vocabCount">1,000</span>
-                <div class="stat-label">Unique Words</div>
-            </div>
-            <div class="stat-card" id="statCard4">
-                <span class="stat-number" id="repoCount">500+</span>
-                <div class="stat-label">GitHub Repositories</div>
-=======
         
         <!-- Embedded Visualization Section -->
         <div style="background: white; border-radius: 12px; box-shadow: 0 4px 20px rgba(0,0,0,0.1); overflow: hidden; margin: 40px 20px; max-width: 1200px; margin-left: auto; margin-right: auto;">
@@ -688,220 +369,46 @@
                         </div>
                     </div>
                 </div>
->>>>>>> db04a503
-            </div>
-            
-            <!-- Visualization shown when available -->
-            <div class="topic-visualization" id="topicVisualization" style="display: none; width: 100%;">
-                <div id="visualizationContent" style="width: 100%; min-height: 300px;">
-                    <!-- Visualization content will be loaded here -->
-                </div>
             </div>
         </div>
     </div>
 
     <div class="main-content">
-
-        <!-- Navigation Tabs -->
-        <div class="tab-container" id="tabContainer" style="display: none;">
-            <div class="tab-navigation">
-                <button class="tab-button active" onclick="showTab('overview')">📊 Overview</button>
-                <button class="tab-button" onclick="showTab('topics')">🔍 Topics</button>
-                <button class="tab-button" onclick="showTab('insights')">🎯 Insights</button>
-                <button class="tab-button" onclick="showTab('how-it-works')">📖 How It Works</button>
-            </div>
-
-            <!-- Tab Content -->
-            <div class="tab-content">
-                <!-- Overview Tab -->
-                <div id="overview-tab" class="tab-section active">
-                    <div class="content-card">
-                        <h2>📊 What Are These Topics?</h2>
-                        <p>Each topic represents a common theme found across Claude.md files from GitHub repositories. The analysis uses machine learning to discover patterns in how developers document and configure Claude across different projects.</p>
-                        
-                        <div class="stats-summary">
-                            <div class="stat-item">
-                                <span class="stat-number" id="overview-files">500</span>
-                                <span class="stat-label">Files Analyzed</span>
-                            </div>
-                            <div class="stat-item">
-                                <span class="stat-number" id="overview-topics">5</span>
-                                <span class="stat-label">Topics Found</span>
-                            </div>
-                            <div class="stat-item">
-                                <span class="stat-number" id="overview-words">1,000</span>
-                                <span class="stat-label">Unique Terms</span>
-                            </div>
-                        </div>
-                        
-                        <p><strong>Next:</strong> Click the "🔍 Topics" tab to see the discovered patterns, or jump to "🎯 Insights" to understand what they mean for your projects.</p>
-                    </div>
-                </div>
-
-                <!-- Topics Tab -->
-                <div id="topics-tab" class="tab-section">
-                    <div class="content-card">
-                        <h2>🔍 Discovered Topics</h2>
-                        <p style="margin-bottom: 30px;">Here are the main themes discovered across Claude.md files. Each topic shows the most characteristic words and their relative strength in the dataset.</p>
-                        
-                        <div id="topicsContainer">
-                            <!-- Topics will be loaded here -->
-                            <div class="loading-message">
-                                <p>Loading topics...</p>
-                            </div>
-                        </div>
-                    </div>
-                </div>
-
-                <!-- Insights Tab -->
-                <div id="insights-tab" class="tab-section">
-                    <div class="content-card">
-                        <h2>🎯 What This Reveals</h2>
-                        
-                        <div class="insight-section">
-                            <h3>📏 Understanding Topic Strength</h3>
-                            <div class="strength-guide">
-                                <div class="strength-item">
-                                    <span class="strength-bar high"></span>
-                                    <strong>High (80%+):</strong> Nearly universal practices
-                                </div>
-                                <div class="strength-item">
-                                    <span class="strength-bar medium"></span>
-                                    <strong>Medium (50-79%):</strong> Common patterns
-                                </div>
-                                <div class="strength-item">
-                                    <span class="strength-bar low"></span>
-                                    <strong>Low (20-49%):</strong> Specialized approaches
-                                </div>
-                            </div>
-                        </div>
-
-                        <div class="insight-section">
-                            <h3>🔍 Common Patterns</h3>
-                            <div class="pattern-grid">
-                                <div class="pattern-card blue">
-                                    <strong>AI Instructions</strong>
-                                    <p>System prompts and behavioral configuration</p>
-                                </div>
-                                <div class="pattern-card green">
-                                    <strong>Project Structure</strong>
-                                    <p>Codebase organization and file understanding</p>
-                                </div>
-                                <div class="pattern-card orange">
-                                    <strong>Code Quality</strong>
-                                    <p>Standards and consistency guidelines</p>
-                                </div>
-                                <div class="pattern-card purple">
-                                    <strong>Documentation</strong>
-                                    <p>Team usage and integration patterns</p>
-                                </div>
-                            </div>
-                        </div>
-
-                        <div class="insight-section">
-                            <h3>💡 For Your Projects</h3>
-                            <div class="benefits-list">
-                                <div class="benefit-item">
-                                    <span class="benefit-icon">📊</span>
-                                    <div>
-                                        <strong>Industry Standards</strong>
-                                        <p>See what most developers include in Claude documentation</p>
-                                    </div>
-                                </div>
-                                <div class="benefit-item">
-                                    <span class="benefit-icon">✅</span>
-                                    <div>
-                                        <strong>Best Practices</strong>
-                                        <p>Identify approaches that work across many projects</p>
-                                    </div>
-                                </div>
-                                <div class="benefit-item">
-                                    <span class="benefit-icon">🔍</span>
-                                    <div>
-                                        <strong>Find Gaps</strong>
-                                        <p>Discover what your Claude.md might be missing</p>
-                                    </div>
-                                </div>
-                            </div>
-                        </div>
-                    </div>
-                </div>
-
-                <!-- How It Works Tab -->
-                <div id="how-it-works-tab" class="tab-section">
-                    <div class="content-card">
-                        <h2>📖 How It Works</h2>
-                        
-                        <div class="process-steps">
-                            <div class="step">
-                                <div class="step-number">1</div>
-                                <div class="step-content">
-                                    <h4>Data Collection</h4>
-                                    <p>Searches GitHub for claude.md files using the API, collecting up to 500 files from public repositories while respecting rate limits.</p>
-                                </div>
-                            </div>
-                            
-                            <div class="step">
-                                <div class="step-number">2</div>
-                                <div class="step-content">
-                                    <h4>Text Processing</h4>
-                                    <p>Uses NLTK for tokenization, removes stopwords, and applies lemmatization to create a clean vocabulary of meaningful terms.</p>
-                                </div>
-                            </div>
-                            
-                            <div class="step">
-                                <div class="step-number">3</div>
-                                <div class="step-content">
-                                    <h4>Topic Modeling</h4>
-                                    <p>Implements Latent Dirichlet Allocation (LDA) with scikit-learn to discover hidden topics and word patterns.</p>
-                                </div>
-                            </div>
-                            
-                            <div class="step">
-                                <div class="step-number">4</div>
-                                <div class="step-content">
-                                    <h4>Visualization</h4>
-                                    <p>Generates clean, responsive displays showing topics with important words, strengths, and semantic labels.</p>
-                                </div>
-                            </div>
-                        </div>
-                        
-                        <div class="tech-details">
-                            <h3>🛠 Technical Details</h3>
-                            <div class="tech-grid">
-                                <div class="tech-item">
-                                    <strong>Algorithm:</strong> Latent Dirichlet Allocation
-                                </div>
-                                <div class="tech-item">
-                                    <strong>Library:</strong> scikit-learn + NLTK
-                                </div>
-                                <div class="tech-item">
-                                    <strong>Data Source:</strong> GitHub Public Repositories
-                                </div>
-                                <div class="tech-item">
-                                    <strong>Update Schedule:</strong> Daily at 3 AM GMT
-                                </div>
-                            </div>
-                        </div>
-                    </div>
-                </div>
-            </div>
-        </div>
-
-        <!-- Analysis Status -->
-        <div class="status-section" style="margin-top: 40px;">
+        <div class="status-section">
             <div id="status-message" class="status-message status-warning">
                 <div class="loading-spinner"></div>
                 Loading analysis results...
             </div>
-            <!-- Development/Testing only button -->
-            {% if debug_mode %}
-            <div style="margin-top: 20px;">
-                <button id="runAnalysisBtn" onclick="triggerAnalysis()" style="background: #667eea; color: white; border: none; padding: 12px 24px; border-radius: 8px; font-size: 1em; cursor: pointer; transition: all 0.3s ease;" onmouseover="this.style.background='#5a67d8'" onmouseout="this.style.background='#667eea'">
-                    Run Analysis Now (Dev Only)
-                </button>
+            
+        </div>
+
+        <div class="view-options">
+            <a href="#what-it-means" class="view-card" onclick="showWhatItMeans(); return false;">
+                <h3>🎯 What It Means</h3>
+                <p>Understand what the discovered topics reveal about Claude usage patterns. Learn how to interpret topic strength, word importance, and what these patterns mean for your projects.</p>
+                <span class="view-badge">Start Here</span>
+            </a>
+
+            <a href="/how-it-works" class="view-card">
+                <h3>📖 How It Works</h3>
+                <p>Dive into the technical details of the analysis process. Learn about topic modeling, LDA algorithms, and how we collect and process Claude.md files from GitHub.</p>
+                <span class="view-badge">Technical</span>
+            </a>
+
+            <a href="/topic-evolution" class="view-card">
+                <h3>📈 Topic Evolution</h3>
+                <p>Track how topics change over time across multiple analysis runs. See topic stability, new topic emergence, and evolution patterns.</p>
+                <span class="view-badge">Historical</span>
+            </a>
+        </div>
+
+        <div class="visualization-section" id="visualizationSection">
+            <div class="viz-header">
+                <h3>Topic Visualization</h3>
             </div>
-            {% endif %}
+            <div class="viz-content" id="vizContent">
+                <iframe src="/visualization" style="width: 100%; height: 600px; border: none; border-radius: 8px;"></iframe>
+            </div>
         </div>
 
         <div class="footer-info">
@@ -914,71 +421,66 @@
     <script>
         let analysisData = null;
 
-        // Tab switching functionality
-        function showTab(tabName) {
-            // Hide all tab sections
-            const sections = document.querySelectorAll('.tab-section');
-            sections.forEach(section => section.classList.remove('active'));
+        function showWhatItMeans() {
+            const vizSection = document.getElementById('visualizationSection');
+            const vizContent = document.getElementById('vizContent');
+            const vizHeader = vizSection.querySelector('.viz-header h3');
             
-            // Show selected tab section
-            const activeSection = document.getElementById(tabName + '-tab');
-            if (activeSection) {
-                activeSection.classList.add('active');
-            }
+            vizHeader.textContent = 'What the Analysis Reveals';
+            vizSection.style.display = 'block';
             
-            // Update tab button states
-            const buttons = document.querySelectorAll('.tab-button');
-            buttons.forEach(button => button.classList.remove('active'));
+            vizContent.innerHTML = `
+                <div style="padding: 40px;">
+                    <div style="max-width: 800px; margin: 0 auto;">
+                        <h3 style="color: #2c3e50; margin-bottom: 20px;">📊 Understanding the Topics</h3>
+                        <p style="line-height: 1.6; margin-bottom: 20px;">
+                            Each topic represents a distinct pattern of words that frequently appear together across Claude.md files. 
+                            These aren't arbitrary groupings—they reveal how developers actually use and document Claude in real projects.
+                        </p>
+                        
+                        <div style="background: #f8f9fa; padding: 20px; border-radius: 8px; margin: 20px 0; border-left: 4px solid #667eea;">
+                            <h4 style="color: #667eea; margin-bottom: 15px;">🎯 What Strong Topics Tell You</h4>
+                            <ul style="line-height: 1.8;">
+                                <li><strong>High Strength (80%+):</strong> Nearly universal practices - most projects include this</li>
+                                <li><strong>Medium Strength (50-79%):</strong> Common but not universal patterns</li>
+                                <li><strong>Low Strength (20-49%):</strong> Specialized or emerging practices</li>
+                            </ul>
+                        </div>
+
+                        <h3 style="color: #2c3e50; margin: 30px 0 20px;">🔍 Key Patterns Discovered</h3>
+                        <div style="display: grid; gap: 15px;">
+                            <div style="background: #e8f4f8; padding: 15px; border-radius: 8px;">
+                                <strong style="color: #2980b9;">AI Assistant Instructions:</strong> Most projects focus on configuring Claude's behavior through system prompts and role definitions.
+                            </div>
+                            <div style="background: #f0f8e8; padding: 15px; border-radius: 8px;">
+                                <strong style="color: #27ae60;">Project Structure & Files:</strong> Teams document how Claude should understand their codebase organization.
+                            </div>
+                            <div style="background: #fef9e7; padding: 15px; border-radius: 8px;">
+                                <strong style="color: #f39c12;">Code Quality & Style:</strong> Emphasis on maintaining consistent coding standards with Claude's help.
+                            </div>
+                            <div style="background: #f4e8f8; padding: 15px; border-radius: 8px;">
+                                <strong style="color: #8e44ad;">Documentation & Usage:</strong> Clear patterns around how to document Claude integration for team members.
+                            </div>
+                            <div style="background: #fdf2f2; padding: 15px; border-radius: 8px;">
+                                <strong style="color: #e74c3c;">Testing & Validation:</strong> Growing trend of including testing guidelines for Claude-assisted development.
+                            </div>
+                        </div>
+
+                        <h3 style="color: #2c3e50; margin: 30px 0 20px;">💡 What This Means for Your Projects</h3>
+                        <div style="background: #e9ecef; padding: 20px; border-radius: 8px;">
+                            <ul style="line-height: 1.8;">
+                                <li><strong>Industry Standards:</strong> See what most developers include in their Claude documentation</li>
+                                <li><strong>Best Practices:</strong> Identify common approaches that work across many projects</li>
+                                <li><strong>Documentation Gaps:</strong> Find areas where your Claude.md might be missing important elements</li>
+                                <li><strong>Emerging Trends:</strong> Spot new patterns in how teams integrate Claude into their workflows</li>
+                            </ul>
+                        </div>
+                    </div>
+                </div>
+            `;
             
-            // Find and activate the clicked button
-            const activeButton = Array.from(buttons).find(button => 
-                button.textContent.includes(getTabIcon(tabName))
-            );
-            if (activeButton) {
-                activeButton.classList.add('active');
-            }
-        }
-
-        function getTabIcon(tabName) {
-            const icons = {
-                'overview': '📊',
-                'topics': '🔍',
-                'insights': '🎯',
-                'how-it-works': '📖'
-            };
-            return icons[tabName] || '';
-        }
-
-        async function loadTopicsIntoTab() {
-            try {
-                const response = await fetch('/visualization');
-                if (response.ok) {
-                    const htmlContent = await response.text();
-                    
-                    if (htmlContent && htmlContent.includes('topic-card')) {
-                        // Parse the visualization HTML
-                        const parser = new DOMParser();
-                        const doc = parser.parseFromString(htmlContent, 'text/html');
-                        const topicsList = doc.querySelector('.topics-list');
-                        
-                        if (topicsList) {
-                            // Load topics into the Topics tab
-                            const container = document.getElementById('topicsContainer');
-                            if (container) {
-                                container.innerHTML = topicsList.outerHTML;
-                            }
-                            
-                            // Show the tab container
-                            document.getElementById('tabContainer').style.display = 'block';
-                            console.log('Topics loaded successfully');
-                            return true;
-                        }
-                    }
-                }
-            } catch (error) {
-                console.error('Error loading topics:', error);
-            }
-            return false;
+            // Scroll to content
+            vizSection.scrollIntoView({ behavior: 'smooth' });
         }
 
         async function checkAnalysisStatus() {
@@ -999,12 +501,6 @@
                     
                     // Load statistics if available
                     await loadStatistics();
-                    
-                    // Load topics and show tabs
-                    const topicsLoaded = await loadTopicsIntoTab();
-                    if (topicsLoaded) {
-                        console.log('Analysis complete, showing tabs');
-                    }
                     
                 } else if (data.status === 'warning') {
                     statusDiv.classList.add('status-warning');
@@ -1049,125 +545,11 @@
             }
         }
 
-        async function triggerAnalysis() {
-            const button = document.getElementById('runAnalysisBtn');
-            const statusDiv = document.getElementById('status-message');
-            
-            button.disabled = true;
-            button.textContent = 'Starting Analysis...';
-            button.style.background = '#666';
-            
-            try {
-                const response = await fetch('/analyze', { method: 'POST' });
-                const data = await response.json();
-                
-                statusDiv.innerHTML = data.message;
-                statusDiv.className = 'status-message status-' + data.status;
-                
-                if (data.status === 'warning' && data.message.includes('started')) {
-                    // Poll for updates every 15 seconds
-                    setTimeout(checkAnalysisStatus, 15000);
-                }
-                
-            } catch (error) {
-                console.error('Error triggering analysis:', error);
-                statusDiv.innerHTML = 'Error starting analysis. Please try again.';
-                statusDiv.className = 'status-message status-error';
-            } finally {
-                button.disabled = false;
-                button.textContent = 'Run Analysis Now';
-                button.style.background = '#667eea';
-            }
-        }
-
-        // Simplified - just try to load tabs on page load
-        async function checkForVisualization() {
-            await loadTopicsIntoTab();
-        }
-
-        function createHeroVisualization(content) {
-            return `
-                <div style="background: rgba(255,255,255,0.1); border-radius: 12px; padding: 25px; backdrop-filter: blur(10px); color: white;">
-                    <div style="text-align: center; margin-bottom: 20px;">
-                        <h3 style="color: #4fc3f7; font-size: 1.4em; margin-bottom: 10px;">Topic Analysis Results</h3>
-                        <p style="opacity: 0.9;">Discovered patterns from Claude.md files</p>
-                    </div>
-                    <div id="adaptedContent" style="color: #333;">
-                        ${content}
-                    </div>
-                </div>
-                <style>
-                    #adaptedContent .container { max-width: none; margin: 0; padding: 0; }
-                    #adaptedContent .header { display: none; }
-                    #adaptedContent .stats { display: none; }
-                    #adaptedContent .topics-grid { 
-                        display: grid; 
-                        grid-template-columns: repeat(auto-fit, minmax(200px, 1fr)); 
-                        gap: 15px; 
-                        margin: 0;
-                        padding: 0 10px;
-                    }
-                    #adaptedContent .topic-card { 
-                        background: rgba(255,255,255,0.95); 
-                        border-radius: 8px; 
-                        padding: 15px; 
-                        box-shadow: 0 2px 8px rgba(0,0,0,0.1);
-                        margin: 0;
-                    }
-                    #adaptedContent .topic-title { 
-                        font-size: 1.1em; 
-                        color: #2c3e50; 
-                        margin-bottom: 10px;
-                    }
-                    #adaptedContent .word-tag { 
-                        background: linear-gradient(135deg, #667eea, #764ba2); 
-                        color: white; 
-                        padding: 4px 8px; 
-                        border-radius: 12px; 
-                        font-size: 0.8em; 
-                        margin: 2px;
-                    }
-                    #adaptedContent .topic-strength {
-                        background: rgba(102, 126, 234, 0.1);
-                        border-radius: 4px;
-                        padding: 8px;
-                        margin-top: 10px;
-                        font-size: 0.8em;
-                    }
-                    
-                    /* Mobile responsive styles for hero visualization */
-                    @media (max-width: 768px) {
-                        #adaptedContent .topics-grid {
-                            grid-template-columns: 1fr;
-                            gap: 10px;
-                            padding: 0 5px;
-                        }
-                        #adaptedContent .topic-card {
-                            padding: 10px;
-                        }
-                    }
-                    
-                    @media (max-width: 480px) {
-                        #adaptedContent .topics-grid {
-                            grid-template-columns: 1fr;
-                            gap: 8px;
-                            padding: 0;
-                        }
-                        #adaptedContent .word-tag {
-                            font-size: 0.7em !important;
-                            padding: 2px 6px !important;
-                        }
-                    }
-                </style>
-            `;
-        }
-
 
         // Check analysis status when page loads (without triggering new analysis)
         window.addEventListener('DOMContentLoaded', function() {
             checkAnalysisStatus();
             loadStatistics();
-            checkForVisualization();
         });
     </script>
 </body>
